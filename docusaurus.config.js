// @ts-check
// Note: type annotations allow type checking and IDEs autocompletion

const lightCodeTheme = require('prism-react-renderer/themes/github');
const darkCodeTheme = require('prism-react-renderer/themes/dracula');

/** @type {import('@docusaurus/types').Config} */
const config = {
<<<<<<< HEAD
  title: 'sCrypt',
  tagline: 'a Typescript framework to write smart contracts on Bitcoin Satoshi Vision.',
  url: 'https://scrypt.io',
=======
  title: 'scryptTS',
  tagline: 'a Typescript DSL to write smart contracts on Bitcoin Satoshi Vision.',
  url: 'https://docs.scrypt.io',
>>>>>>> 1ce8125e
  baseUrl: '/',
  onBrokenLinks: 'throw',
  onBrokenMarkdownLinks: 'warn',
  favicon: 'img/favicon.png',

  // GitHub pages deployment config.
  // If you aren't using GitHub pages, you don't need these.
  organizationName: 'sCrypt-Inc', // Usually your GitHub org/user name.
  projectName: 'scrypt-ts-docs', // Usually your repo name.

  // Even if you don't use internalization, you can use this field to set useful
  // metadata like html lang. For example, if your site is Chinese, you may want
  // to replace "en" with "zh-Hans".
  i18n: {
    defaultLocale: 'en',
    locales: ['en'],
  },

  presets: [
    [
      'classic',
      /** @type {import('@docusaurus/preset-classic').Options} */
      ({
        docs: {
          routeBasePath: '/docs',
          sidebarPath: require.resolve('./sidebars.js'),
          // Please change this to your repo.
          // Remove this to remove the "edit this page" links.
          // editUrl:
          //   'https://github.com/facebook/docusaurus/tree/main/packages/create-docusaurus/templates/shared/',
        },
        theme: {
          customCss: require.resolve('./src/css/custom.css'),
        },
      }),
    ],
  ],

  themeConfig:
    /** @type {import('@docusaurus/preset-classic').ThemeConfig} */
    ({
      navbar: {
        title: '',
        logo: {
          alt: 'scrypt Logo',
          src: 'img/scrypt.png',
        },
        items: [
          {
            type: 'doc',
            docId: 'overview',
            position: 'left',
            label: 'Docs',
          },
          {
            href: 'https://learn.scrypt.io/',
            label: 'Learn',
            position: 'right',
          },
          {
            href: 'https://by-example.scrypt.io/',
            label: 'By Example',
            position: 'right',
          },
          {
            href: 'https://github.com/sCrypt-Inc/awesome-scrypt/',
            label: 'Developers',
            position: 'right',
          },
          {
            href: '/faucet/',
            label: 'Faucet',
            position: 'right',
          },
          {
            href: 'https://github.com/sCrypt-Inc/',
            label: 'GitHub',
            position: 'right',
          },
          {
            href: 'https://classic.scrypt.io',
            label: 'Classic',
            position: 'right',
          },
        ],
      },
      footer: {
        style: 'dark',
        links: [
          {
            items: [
              {
                html: `
<div class="community-links">
  <ul>
      <li><a title="Email sCrypt" target="_blank" href="mailto:support@scrypt.io"><img src="/img/email.png"
                  alt="Email sCrypt"></a></li>
      <li><a title="sCrypt Medium" target="_blank" href="https://medium.com/@xiaohuiliu"><img src="/img/medium.png"
                  alt="sCrypt Medium"></a></li>
      <li><a title="sCrypt GitHub" target="_blank" href="https://github.com/sCrypt-Inc"><img src="/img/github.png"
                  alt="sCrypt GitHub"></a></li>
      <li><a title="sCrypt Telegram" target="_blank" href="https://t.me/joinchat/GwaRAxKT16JjXyHt5PuhHw"><img
                  src="/img/telegram.png" alt="sCrypt Telegram"></a></li>
      <li><a title="sCrypt Slack" target="_blank"
              href="https://join.slack.com/t/scryptworkspace/shared_invite/enQtNzQ1OTMyNDk1ODU3LTJmYjE5MGNmNDZhYmYxZWM4ZGY2MTczM2NiNTIxYmFhNTVjNjE5MGYwY2UwNDYxMTQyNGU2NmFkNTY5MmI1MWM"><img
                  src="/img/slack.png" alt="sCrypt Slack"></a></li>
      <li><a title="sCrypt Twitter" target="_blank" href="https://twitter.com/sinoTrinity"><img
                  src="/img/twitter.png" alt="sCrypt Twitter"></a></li>
      <li><a title="sCrypt WeChat" target="_blank" href="/img/wechat-qrcode.jpg"><img src="/img/wechat.png"
                  alt="sCrypt WeChat"></a></li>
      <li><a title="sCrypt in BSV Discord" target="_blank" href="https://discord.gg/bsv"><img src="/img/discord.png"
                  alt="sCrypt in BSV Discord"></a></li>
      <li><a title="sCrypt on Reddit" target="_blank" href="https://www.reddit.com/r/sCrypt"><img
                  src="/img/reddit.png" alt="sCrypt on Reddit"></a></li>
      <li><a title="sCrypt on Youtube" target="_blank"
              href="https://www.youtube.com/channel/UCzQsmR836zW8b1kh03Ht04w"><img src="/img/yt.png"
                  alt="sCrypt on Youtube"></a></li>
  </ul>
</div>
                `
              },
            ],
          },
        ],
        copyright: `Copyright © ${new Date().getFullYear()} sCrypt, Inc. Built with Docusaurus.`,
      },
      prism: {
        theme: lightCodeTheme,
        darkTheme: darkCodeTheme,
      },

      algolia: {
        appId: 'OJKYHFWNLH',
        apiKey: 'b2fd643cac7f79de3144cda8f1215aaf',
        indexName: 'scryptTS-docs',
      },
    }),
};

module.exports = config;<|MERGE_RESOLUTION|>--- conflicted
+++ resolved
@@ -6,15 +6,9 @@
 
 /** @type {import('@docusaurus/types').Config} */
 const config = {
-<<<<<<< HEAD
   title: 'sCrypt',
   tagline: 'a Typescript framework to write smart contracts on Bitcoin Satoshi Vision.',
   url: 'https://scrypt.io',
-=======
-  title: 'scryptTS',
-  tagline: 'a Typescript DSL to write smart contracts on Bitcoin Satoshi Vision.',
-  url: 'https://docs.scrypt.io',
->>>>>>> 1ce8125e
   baseUrl: '/',
   onBrokenLinks: 'throw',
   onBrokenMarkdownLinks: 'warn',
