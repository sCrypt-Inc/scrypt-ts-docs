--- conflicted
+++ resolved
@@ -58,53 +58,18 @@
 
 The entry method mainly does two things:
 
-<<<<<<< HEAD
 * Increment the property `count`: 
-=======
-* Update the property `counter` with a statement: 
->>>>>>> 6961202a
 
 ```js
 this.counter++;
 ```
 
-<<<<<<< HEAD
 * Validates this update has been correctly recorded into the `txPreimage`, or in another word, the new state of `count` has been serialized into current tx by calling:
-=======
-ScriptContext `this.ctx` contains all the information in the [transaction's preimage](https://github.com/bitcoin-sv/bitcoin-sv/blob/master/doc/abc/replay-protected-sighash.md). 
-The preimage is automatically generated during the user's construction of the transaction, 
-and the user does not need to calculate it explicitly.
-
-* Make sure the new state of `counter` has been serialized into current tx by calling:
->>>>>>> 6961202a
 
 ```js
 assert(this.ctx.hashOutputs == hash256(this.buildStateOutput(this.ctx.utxo.value)));
 ```
 
-<<<<<<< HEAD
-=======
-Finally we can get a complete stateful contract `Counter` as below:
-
-```ts
-export class Counter extends SmartContract {
-  @prop(true)
-  counter: bigint;
-
-  constructor(counter: bigint) {
-    super(counter);
-    this.counter = counter;
-  }
-
-  @method()
-  public increment(amount: bigint) {
-    this.counter++;
-    assert(this.ctx.hashOutputs == hash256(this.buildStateOutput(this.ctx.utxo.value)));
-  }
-}
-```
-
->>>>>>> 6961202a
 ## Test a Stateful Contract
 
 ### Test calls locally
@@ -209,63 +174,14 @@
 
 Same as with our `Demo` project we can just use the following commands:
 
-<<<<<<< HEAD
 ```sh
 npm run test
-=======
-// 2.0 build the next instance
-const newCounter = counter.next();
-// 2.1 apply updates on the next instance
-newCounter.count++;
-// 2.2 build the call tx for genesis instance `counter`
-const callTx = counter.getCallTx(dummyUTXO, deployTx, newCounter);
-
-// 3. test the entry method call on `counter`
-counter.verify(self => {
-  self.increment();
-})
->>>>>>> 6961202a
 ```
 
 to run the local tests and
 
-<<<<<<< HEAD
 ```sh
 npm run testnet
-=======
-Also we can easily modify the above code to support testing multiple calls like this:
-
-```ts
-const utxos = [dummyUTXO];
-
-// create a genesis instance
-const counter = new Counter(0n).markAsGenesis();
-// construct a transaction for deployment
-const deployTx = counter.getDeployTx(utxos, 1);
-
-let prevTx = deployTx;
-let prevInstance = counter;
-
-// multiple calls    
-for (let i = 0; i < 3; i++) {
-  // 1. build a new contract instance
-  const newCounter = prevInstance.next();
-  // 2. apply the updates on the new instance.
-  newCounter.count++;
-  // 3. construct a transaction for contract call
-  const callTx = prevInstance.getCallTx(utxos, prevTx, newCounter);
-  // 4. run `verify` method on `prevInstance`
-  const result = prevInstance.verify( self => {
-    self.increment();
-  });
-
-  expect(result.success, result.error).to.be.true;
-
-  // prepare for the next iteration
-  prevTx = callTx;
-  prevInstance = newCounter;
-}
->>>>>>> 6961202a
 ```
 
 to test the contract deployment on the Bitcoin testnet. Don't forget to generate and fund your private key before running the testnet command.