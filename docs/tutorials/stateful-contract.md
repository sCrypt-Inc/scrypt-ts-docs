---
sidebar_position: 4
---

# Tutorial 4: Stateful Contracts

## Overview

In Bitcoin's UTXO model, a smart contract is one-off and stateless by default, since the UTXO containing it is destroyed after being spent. Being stateless allows it to scale easily, the same as in [HTTP](https://stackoverflow.com/questions/5836881/stateless-protocol-and-stateful-protocol) and [REST APIs](https://www.geeksforgeeks.org/restful-statelessness/).
A smart contract can simulate state by requiring 
the output of the spending transaction containing the same contract but with the updated state, enabled by [ScriptContext](../getting-started/what-is-scriptcontext.md).
This is similar to making HTTP seem stateful by using cookies.

We divide a smart contract in the locking script of an output into two parts: code and state as shown below. The code part contains the business logic of a contract that encodes rules for state transition and must **NOT** change. State transition occurs when a transaction spends the output containing the old state and creates a new output containing the new state, while keeping the contract code intact.
Since the new output contains the same contract code, its spending transaction must also retain the same code, otherwise it will fail. This chain of transactions can go on and on and thus a state is maintained along the chain, recursively.
![](../../static/img/state.jpg)

## Create a Stateful Contract

We can create a stateful contract using the following command:

```sh
scrypt project --state my-project
```

Note the `state` option is turned on.

<<<<<<< HEAD
This will create a project containing a sample stateful contract named `Counter`. This contract implements and maintains a single state: how many times it has been called since deployment.
=======
This will create a project containing a sample stateful contract named `Counter`. This contract maintains a single state: how many times it has been called since deployment.
>>>>>>> c3f10cf1

Let's take a look at the contract source file `src/contracts/counter.ts`.

### Stateful properties
As shown [before](../getting-started/how-to-write-a-contract.md#properties), a `@prop(true)` decorator is used to make a property part of the contract state, meaning it can be mutated when the contract gets called.

```ts
@prop(true)
count: bigint
```

### Update states

The `incOnChain()` method does two things:

<<<<<<< HEAD
1. Update the state, like any other property:
=======
1. Update the state, like any othe property.
>>>>>>> c3f10cf1

```js
this.count++
```

<<<<<<< HEAD
2. Validate the new state, which goes into the next UTXO containing the same contract, i.e., the state is maintained.
=======
2. Validate the new state goes into the next UTXO containing the same contract, i.e., the state is maintained.
>>>>>>> c3f10cf1

```ts
// Ensure that the output contains the most recent state, and the same value as the previous
assert(
      this.ctx.hashOutputs == hash256(this.buildStateOutput(this.ctx.utxo.value)),
      'hashOutputs mismatch'
    )
```
The built-in function `this.buildStateOutput()` creates an output containing the latest state. It takes an input: the number of satoshis in the output. We keep the satoshis unchanged in the example. If all outputs (only a single output here) we create in the contract hashes to `hashOutputs` in [ScriptContext](../getting-started/what-is-scriptcontext.md), we can be sure they are the outputs of the current transaction. Therefore, the updated state is propagated.


The complete stateful contract is as follows:

```ts
export class Counter extends SmartContract {
  // stateful
  @prop(true)
  count: bigint

  constructor(count: bigint) {
    super(...arguments)
    this.count = count
  }

  @method(SigHash.ANYONECANPAY_SINGLE)
  public incOnChain() {
    this.count++

    // make sure balance in the contract does not change
    const amount: bigint = this.ctx.utxo.value
    // output containing the latest state
    const output: ByteString = this.buildStateOutput(amount)
    // verify current tx has this single output
    assert(this.ctx.hashOutputs == hash256(output), 'hashOutputs mismatch')
  }
}
```

## Test a Stateful Contract

Stateful contact testing is very similar to how we described it in [this section](../getting-started/how-to-test-a-contract.md). The only distinction for stateful contracts is that you have to be aware of instance changes in between method calls.

As described in the [Overview](./#overview), for each method call, a tx with new contract UTXO(s) containing the latest state is recorded on the blockchain. To make things clear and easy to understand, we will refer to each of these UTXOs as containing the next instance of the preceding one.

In other words, from the perspective of tx, the public `@method` of a contract instance is called in one of its inputs, and the subsequent contract instance is stored in one of its outputs.

Now, let's look at how to test the `incOnChain` method call:

```ts
// initialize an genesis instance and connect it to a signer
let counter = new Counter(0n);
counter.connect(dummySigner());

// set the current instance to be the genesis instance
let current = counter;

// create the next instance from the current
let nextInstance = current.next();

// apply updates on the next instance locally
nextInstance.counter++;

// call the method of current instance to apply the updates on chain
const { tx: tx_i, atInputIndex } = await current.methods.incOnchain(
  {
    // Since `counter.deploy` hasn't been called before, a fake UTXO of the contract should be passed in. 
    fromUTXO: getDummyContractUTXO(balance),

    // the `next` instance and its balance should be provided here
    next: {
      instance: nextInstance,
      balance
    }
  } as MethodCallOptions<Counter>
);

// check the validity of the input script generated for the method call.
let result = tx_i.verifyInputScript(atInputIndex);
expect(result.success, result.error).to.eq(true);

```

In general, we can break the method call for a stateful contract into 3 phases:

### 1. Build the `current` instance

The `current` instance refers to the latest contract instance (UTXO) on the blockchain. If this instance happens to be one in a deployment transaction, we call it the "genesis" instance. In the above example, we set the `current` instance to be the "genesis" instance like this:

```ts
let current = counter;
```

### 2. Create a `next` instance and apply local updates on it

As mentioned before, the `next` instance is the new instance in the UTXO of the method call tx.

To create a `next` of a specific contract instance, you can use code like this:

```ts
let nextInstance = instance.next();
```

It will make a deep copy of all properties and methods of `instance` to create a new one. Sometimes, if you only want to do a shallow copy of some properties, you can pass in the property names as an optional argument like this:

```ts
let nextInstance = instance.next([‘prop1’, ‘prop2’]);
```

Then, you should apply all the state updates to the `next` instance. Please note that these are just local updates and have not been applied to the blockchain yet. For our example, it just looks like this:

```ts
nextInstance.count++;
```

### 3. Call the method of the `current` instance to apply updates on chain

Then, as described in [this section](../getting-started/how-to-test-a-contract#getatxforinvokingamethod), we can obtain a call transaction. The difference here is that we pass in the `next` instance and its balance value as a method call option. The reason for this is that it will verify that all updates made to the `next` instance adhere to the public `@method`’s logic.

```ts
const { tx: tx_i, atInputIndex } = await current.methods.incOnchain(
  {
    // Since `counter.deploy` hasn't been called before, a fake UTXO of the contract should be passed in. 
    fromUTXO: getDummyContractUTXO(balance),

    // the `next` instance and its balance should be provided here
    next: {
      instance: nextInstance,
      balance
    }
  } as MethodCallOptions<Counter>
);
```

Finally, we can check the validity of the input script generated for the method call like this:

```ts
let result = tx_i.verifyInputScript(atInputIndex);
expect(result.success, result.error).to.eq(true);
```

### Running the tests

Same as before, we can just use the following command:

```sh
npm run test
```
Full code is [here](https://github.com/sCrypt-Inc/scryptTS-examples/blob/master/src/contracts/counter.ts).

<|MERGE_RESOLUTION|>--- conflicted
+++ resolved
@@ -25,11 +25,7 @@
 
 Note the `state` option is turned on.
 
-<<<<<<< HEAD
-This will create a project containing a sample stateful contract named `Counter`. This contract implements and maintains a single state: how many times it has been called since deployment.
-=======
 This will create a project containing a sample stateful contract named `Counter`. This contract maintains a single state: how many times it has been called since deployment.
->>>>>>> c3f10cf1
 
 Let's take a look at the contract source file `src/contracts/counter.ts`.
 
@@ -45,21 +41,13 @@
 
 The `incOnChain()` method does two things:
 
-<<<<<<< HEAD
 1. Update the state, like any other property:
-=======
-1. Update the state, like any othe property.
->>>>>>> c3f10cf1
 
 ```js
 this.count++
 ```
 
-<<<<<<< HEAD
-2. Validate the new state, which goes into the next UTXO containing the same contract, i.e., the state is maintained.
-=======
 2. Validate the new state goes into the next UTXO containing the same contract, i.e., the state is maintained.
->>>>>>> c3f10cf1
 
 ```ts
 // Ensure that the output contains the most recent state, and the same value as the previous
