---
sidebar_position: 1
---

# Tutorial 1: Hello World


## Overview
In this tutorial, we will go over how to quickly create a “Hello World” smart contract, deploy and call it.

## Create a new project

Make sure [all prerequisite tools](https://scrypt.io/scrypt-ts/installation) are installed.

Run the following commands to create a new project:

```sh
scrypt project helloworld
cd helloworld
npm install
```

The resulting project will contain a sample smart contract `src/contracts/helloworld.ts`, along with all the scaffolding. Let's modify it to the following code:


```ts
import { assert, ByteString, method, prop, sha256, Sha256, SmartContract } from 'scrypt-ts'

export class Helloworld extends SmartContract {

    @prop()
    hash: Sha256;

    constructor(hash: Sha256){
        super(...arguments);
        this.hash = hash;
    }

    @method()
    public unlock(message: ByteString) {
        assert(sha256(message) == this.hash, 'Hash does not match')
    }
}
```

The `Helloworld` contract stores the sha256 hash of a message in the contract property `hash`. Only a message which hashes to the value set in `this.hash` will unlock the contract.

Now let’s look at what is in the smart contract.


- `SmartContract`: all smart contracts must extend the `SmartContract` base class.

- `@prop`:  the [`@prop` decorator](../how-to-write-a-contract/how-to-write-a-contract.md#properties) marks a contract property.

- `@method`: the [`@method` decorator](../how-to-write-a-contract/how-to-write-a-contract.md#method-decorator) marks a contract method. A [public method](https://scrypt.io/scrypt-ts/how-to-write-a-contract/#public-methods) is an entry point to a contract.

- `assert`: throws an error and makes the method call fail if its first argument is `false`. Here it ensures the passed message hashed to the expected digest.


## Contract Deployment & Call

Before we deploy the contract, follow [the instruction](../how-to-deploy-and-call-a-contract.md#setup) to fund a Bitcoin key.

1. To [deploy a smart contract](../how-to-deploy-and-call-a-contract.md#contract-deployment), simply call its `deploy` method.

2. To [call a smart contract](../how-to-deploy-and-call-a-contract.md#contract-call), call one of its public method.

Let's create a file named `deploy.ts` in the root of the project, containing code to deploy and call the `Helloworld` contract:

```ts
import { Helloworld } from './src/contracts/helloworld'
import { getDefaultSigner, inputSatoshis } from './tests/testnet/utils/txHelper'
import { toByteString, sha256 } from 'scrypt-ts'

(async () => {

    const message = toByteString('hello world', true)

    await Helloworld.compile()
    const instance = new Helloworld(sha256(message))

    // connect to a signer
    await instance.connect(getDefaultSigner())

    // contract deployment
    const deployTx = await instance.deploy(inputSatoshis)
    console.log('Helloworld contract deployed: ', deployTx.id)

    // contract call
    const { tx: callTx } = await instance.methods.unlock(message)
    console.log('Helloworld contract `unlock` called: ', callTx.id)

})()
```

Run the following command:
```
npx ts-node deploy.ts
```
You will see some output like:

![](../../static/img/hello-world-deploy-and-call-output.png)


You can view [the deployment transaction](https://test.whatsonchain.com/tx/b10744292358eda2cfae3baae5cd486e30136b086011f7953aed9098f62f4245) using the WhatsOnChain blockchain explorer:

![](../../static/img/hello-world-contract-deploy-tx.png)


You can also view [the calling transaction](https://test.whatsonchain.com/tx/f28175616b6dd0ebe2aad41505aabb5bf2864e2e6d1157168183f51b6194d3e6):

![](../../static/img/hello-world-contract-call-tx.png)

Congrats! You have deployed and called your first Bitcoin smart contract.
<<<<<<< HEAD

=======
>>>>>>> d35338ab








<|MERGE_RESOLUTION|>--- conflicted
+++ resolved
@@ -112,10 +112,6 @@
 ![](../../static/img/hello-world-contract-call-tx.png)
 
 Congrats! You have deployed and called your first Bitcoin smart contract.
-<<<<<<< HEAD
-
-=======
->>>>>>> d35338ab
 
 
 
