---
sidebar_position: 1
---

# Tutorial 1: Hello World


## Overview
In this tutorial, we will go over how to quickly create an sCrypt project and explain its components.

## Create a new project

First we need to make sure that the [sCrypt CLI tool](https://github.com/sCrypt-Inc/scrypt-cli) is installed. Check the [installation section](../getting-started/installation.md) if you don't have it installed yet.

We can run the following command to create a new sCrypt project:

```sh
scrypt project my-project
```

The resulting project will contain a demo smart contract along with all the scaffolding.


## The Smart Contract

Open `src/contracts/demo.ts` in your editor. You will see the following among the source files imports:

```ts
import { method, prop, SmartContract, assert } from "scrypt-ts";
```

What each of these are:


- `SmartContract`: The class that creates smart contracts.

- `method`: The decorator on class methods to mark them as contract methods. The logic implemented in these methods would be serialized into [bitcoin transactions](https://wiki.bitcoinsv.io/index.php/Bitcoin_Transactions) and be executed on chain.

- `prop`:  The decorator on class properties to mark them as contract properties, which means the values would be stored on chain within bitcoin transactions.

- `assert`: The function specifies terms/conditions of a contract. It consumes a boolean condition. If the condition is not met, the contract will abort execution and fail. Otherwise, the execution will resume.


## Smart Contract Class

All smart contracts should extends the `SmartContract` class.

```ts
export class Demo extends SmartContract {


}
```

In our generated template the smart contract is called `Demo`.


### Contract Properties

`@prop()` decorators are used to add properties to contracts. Properties are templated parameters of the contract, which make the contract more general.

```ts
export class Demo extends SmartContract {

  @prop()
  x: bigint;

  @prop()
  y: bigint;

}
```

Only three primitive types are allowed by `@prop` decorator：

1. `boolean`
2. `bigint`
3. `string`



*Note*: The `number` type is not also allowed except in some [special cases](../getting-started/how-to-write-a-contract.md#number-type).


### Constructor

Each contract has at most one constructor. It is where contract member variables are initialized. 

```ts
export class Demo extends SmartContract {

  @prop()
  x: bigint;

  @prop()
  y: bigint;

  constructor(x: bigint, y: bigint) {
    super(x, y);
    this.x = x;
    this.y = y;
  }

}
```

You must initialize the property in the constructor, it is not allowed to initialize when the property is declared.

### Non-Public Methods

**scryptTS** enables developers to define their own methods.

Let's take a look at the methods of the `Demo` contract.

```ts

export class Demo extends SmartContract {

  @prop()
  x: bigint;

  @prop()
  y: bigint;

  constructor(x: bigint, y: bigint) {
    super(x, y);
    this.x = x;
    this.y = y;
  }

  @method()
  sum(a: bigint, b: bigint): bigint {
      return a + b;
  }

<<<<<<< HEAD
  @method
  public add(z: bigint) {
      assert(z == this.sum(this.x, this.y));
  }
=======
It can return any valid types described later. The return type must be explicitly declared. 

### Public Functions

The public function is the interface for calling the contract externally. The main logic code contained in the function body can be regarded as a locking script; the function parameters can be regarded as the corresponding unlocking script. Miners actually verify the execution results of this combination.

Now we add an `add` public function to the demo contract, which provides a verification function for the contract whether the input `z` is the sum of two properties `x` and `y`. The return type of public methods is `void`. The return type need not be explicitly declared.



```ts
export class Demo extends SmartContract {

    @prop()
    x: bigint;

    @prop()
    y: bigint;

    @method()
    sum(a: bigint, b: bigint): bigint {
        return a + b;
    }

    @method()
    public add(z: bigint) {
        assert(z == this.sum(this.x, this.y));
    }
>>>>>>> 6961202a

  @method
  public sub(z: bigint) {
      assert(z == this.x - this.y);
  }
}
```

### Public Methods

The public method is the interface for calling the contract externally. The main logic code contained in the method body can be regarded as a locking script; the method parameters can be regarded as the corresponding unlocking script. Miners actually verify the execution results of this combination.

<<<<<<< HEAD
The `add` public method of the demo contract provides a verification method for the contract whether the input `z` is the sum of two properties `x` and `y`. The return type of public methods is `void`. The return type need not be explicitly declared.

=======
    @method()
    sum(a: bigint, b: bigint): bigint {
        return a + b;
    }

    @method()
    public add(z: bigint) {
        assert(z == this.sum(this.x, this.y));
    }

    @method()
    public sub(z: bigint) {
        assert(z == this.x - this.y);
    }
>>>>>>> 6961202a

```ts
@method
public add(z: bigint) {
    assert(z == this.sum(this.x, this.y));
}
}
```

Each contract has at least one public method.

## Build

To compile the contract code into JavaScript with following commands:

```sh
npx tsc
```
or
```sh
npm run build
```

If the build process was successful, you wil see:

```
$npx tsc                                                     
activate scryptTS transformer plugin
...
transpiling errors []
```

The tsc compiling process may output diagnostic information in the console about the contract class. Update the source code if needed.


# Conclusion

Congrats! We have finished building our first smart contract with **scryptTS**.

Checkout [Tutorial 2](./how-to-test-a-contract.md) to learn how to test contract.











<|MERGE_RESOLUTION|>--- conflicted
+++ resolved
@@ -133,41 +133,10 @@
       return a + b;
   }
 
-<<<<<<< HEAD
   @method
   public add(z: bigint) {
       assert(z == this.sum(this.x, this.y));
   }
-=======
-It can return any valid types described later. The return type must be explicitly declared. 
-
-### Public Functions
-
-The public function is the interface for calling the contract externally. The main logic code contained in the function body can be regarded as a locking script; the function parameters can be regarded as the corresponding unlocking script. Miners actually verify the execution results of this combination.
-
-Now we add an `add` public function to the demo contract, which provides a verification function for the contract whether the input `z` is the sum of two properties `x` and `y`. The return type of public methods is `void`. The return type need not be explicitly declared.
-
-
-
-```ts
-export class Demo extends SmartContract {
-
-    @prop()
-    x: bigint;
-
-    @prop()
-    y: bigint;
-
-    @method()
-    sum(a: bigint, b: bigint): bigint {
-        return a + b;
-    }
-
-    @method()
-    public add(z: bigint) {
-        assert(z == this.sum(this.x, this.y));
-    }
->>>>>>> 6961202a
 
   @method
   public sub(z: bigint) {
@@ -180,25 +149,8 @@
 
 The public method is the interface for calling the contract externally. The main logic code contained in the method body can be regarded as a locking script; the method parameters can be regarded as the corresponding unlocking script. Miners actually verify the execution results of this combination.
 
-<<<<<<< HEAD
 The `add` public method of the demo contract provides a verification method for the contract whether the input `z` is the sum of two properties `x` and `y`. The return type of public methods is `void`. The return type need not be explicitly declared.
 
-=======
-    @method()
-    sum(a: bigint, b: bigint): bigint {
-        return a + b;
-    }
-
-    @method()
-    public add(z: bigint) {
-        assert(z == this.sum(this.x, this.y));
-    }
-
-    @method()
-    public sub(z: bigint) {
-        assert(z == this.x - this.y);
-    }
->>>>>>> 6961202a
 
 ```ts
 @method
