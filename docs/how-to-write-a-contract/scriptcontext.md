--- conflicted
+++ resolved
@@ -156,17 +156,14 @@
 | ANYONECANPAY_NONE | Sign its own input and no output |
 | ANYONECANPAY_SINGLE | Sign its own input and the output with the same index |
 
+For more information, please refer to [this detailed guide](../advanced/sighash-type.md).
+
 ### Serialization
 
-<<<<<<< HEAD
-For more information, please refer to [this detailed guide](../advanced/sighash-type.md).
-=======
 You have the option to convert `this.ctx` into a `SigHashPreimage` object through serialization. This can be achieved by invoking the `this.ctx.serialize()` method. The output object adheres to the format utilized during the signing or verification of transactions. 
 
 A noteworthy application of a serialized preimage can be found in the creation of custom SigHash flags. An example is the [SIGHASH_ANYPREVOUT](https://github.com/sCrypt-Inc/boilerplate/blob/master/src/contracts/sighashAnyprevout.ts#L34), which showcases this process.
 
->>>>>>> 7401e7b1
-
 ### Debugging
 
 See [How to Debug ScriptContext Failure](../advanced/how-to-debug-scriptcontext.md)